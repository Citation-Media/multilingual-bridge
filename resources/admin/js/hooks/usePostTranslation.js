/**
 * usePostTranslation Hook
 *
 * Custom React hook for managing post translation state and operations.
 * Handles language selection, API calls, progress tracking, and results display.
 *
 * @package
 */

import { useState } from '@wordpress/element';
import apiFetch from '@wordpress/api-fetch';
import { __ } from '@wordpress/i18n';

/**
 * Custom hook for post translation functionality
 *
 * @param {number} postId              - Source post ID
 * @param {Object} targetLanguages     - Available target languages object
 * @param {Object} translations        - Existing translations object
 * @param {Object} translationsPending - Pending updates for each translation language
 * @return {Object} Translation state and methods
 */
export const usePostTranslation = (
	postId,
	targetLanguages,
	translations,
	translationsPending = {}
) => {
	// Selected language codes for translation
	const [selectedLanguages, setSelectedLanguages] = useState([]);

	// Translation in progress
	const [isTranslating, setIsTranslating] = useState(false);

	// Progress tracking
	const [progressPercent, setProgressPercent] = useState(0);
	const [progressText, setProgressText] = useState('');

	// Translation results
	const [result, setResult] = useState(null);

	// Error message
	const [errorMessage, setErrorMessage] = useState('');

	// Track updated translations to update UI
	const [updatedTranslations, setUpdatedTranslations] =
		useState(translations);

	// Track pending updates for translations
	const [pendingUpdates, setPendingUpdates] = useState(translationsPending);

	/**
	 * Toggle language selection
	 *
	 * @param {string} langCode - Language code to toggle
	 */
	const toggleLanguage = (langCode) => {
		setSelectedLanguages((prev) => {
			if (prev.includes(langCode)) {
				return prev.filter((code) => code !== langCode);
			}
			return [...prev, langCode];
		});
	};

	/**
	 * Update progress bar
	 *
	 * @param {number} percent - Progress percentage (0-100)
	 * @param {string} text    - Progress text
	 */
	const updateProgress = (percent, text) => {
		setProgressPercent(percent);
		setProgressText(text);
	};

	/**
	 * Call post translate REST API
	 *
	 * @return {Promise<Object>} API response
	 */
	const callTranslateAPI = async () => {
		try {
			const response = await apiFetch({
				path: '/multilingual-bridge/v1/post-translate',
				method: 'POST',
				data: {
					post_id: postId,
					target_languages: selectedLanguages,
				},
			});

			return response;
		} catch (error) {
			throw new Error(
				error.message ||
					__(
						'Translation failed. Please try again.',
						'multilingual-bridge'
					)
			);
		}
	};

	/**
	 * Execute translation
	 */
	const translate = async () => {
		// Reset previous results
		setResult(null);
		setErrorMessage('');

		// Start translation
		setIsTranslating(true);
		updateProgress(0, __('Translating…', 'multilingual-bridge'));

		try {
			// Call API
			const response = await callTranslateAPI();

			// Update progress to 100%
			updateProgress(100, __('Complete!', 'multilingual-bridge'));

			// Store results with normalized structure
			// API returns: { success, source_post_id, translated_languages, translated_post_ids, message }
			// Convert to UI-friendly format with per-language results
			const languagesResult = {};
			selectedLanguages.forEach((langCode) => {
				const wasTranslated =
					response.translated_languages?.includes(langCode);
				languagesResult[langCode] = {
					success: wasTranslated,
					target_post_id:
						response.translated_post_ids?.[langCode] || 0,
					errors: wasTranslated ? [] : ['Translation failed'],
				};
			});

			setResult({
				success: response.success,
				languages: languagesResult,
			});

			// Update translations state for UI updates
			const newTranslations = { ...updatedTranslations };
<<<<<<< HEAD
			const newPendingUpdates = { ...pendingUpdates };

			Object.entries(response.languages || {}).forEach(
				([langCode, langResult]) => {
					if (langResult.success && langResult.target_post_id > 0) {
						newTranslations[langCode] = langResult.target_post_id;

						// Clear pending updates for successfully translated language
						if (newPendingUpdates[langCode]) {
							newPendingUpdates[langCode] = {
								hasPending: false,
							};
						}
=======
			Object.entries(response.translated_post_ids || {}).forEach(
				([langCode, translatedPostId]) => {
					if (translatedPostId > 0) {
						newTranslations[langCode] = translatedPostId;
>>>>>>> cbd56266
					}
				}
			);
			setUpdatedTranslations(newTranslations);
			setPendingUpdates(newPendingUpdates);

			// Clear error
			setErrorMessage('');
		} catch (error) {
			// Show error
			setErrorMessage(error.message);
			setResult(null);
		} finally {
			// Stop translation
			setIsTranslating(false);
		}
	};

	/**
	 * Reset state
	 */
	const reset = () => {
		setSelectedLanguages([]);
		setIsTranslating(false);
		setProgressPercent(0);
		setProgressText('');
		setResult(null);
		setErrorMessage('');
	};

	return {
		selectedLanguages,
		toggleLanguage,
		isTranslating,
		progressPercent,
		progressText,
		result,
		errorMessage,
		translate,
		reset,
		updatedTranslations,
		pendingUpdates,
	};
};<|MERGE_RESOLUTION|>--- conflicted
+++ resolved
@@ -14,18 +14,12 @@
 /**
  * Custom hook for post translation functionality
  *
- * @param {number} postId              - Source post ID
- * @param {Object} targetLanguages     - Available target languages object
- * @param {Object} translations        - Existing translations object
- * @param {Object} translationsPending - Pending updates for each translation language
+ * @param {number} postId          - Source post ID
+ * @param {Object} targetLanguages - Available target languages object
+ * @param {Object} translations    - Existing translations object
  * @return {Object} Translation state and methods
  */
-export const usePostTranslation = (
-	postId,
-	targetLanguages,
-	translations,
-	translationsPending = {}
-) => {
+export const usePostTranslation = (postId, targetLanguages, translations) => {
 	// Selected language codes for translation
 	const [selectedLanguages, setSelectedLanguages] = useState([]);
 
@@ -45,9 +39,6 @@
 	// Track updated translations to update UI
 	const [updatedTranslations, setUpdatedTranslations] =
 		useState(translations);
-
-	// Track pending updates for translations
-	const [pendingUpdates, setPendingUpdates] = useState(translationsPending);
 
 	/**
 	 * Toggle language selection
@@ -143,31 +134,14 @@
 
 			// Update translations state for UI updates
 			const newTranslations = { ...updatedTranslations };
-<<<<<<< HEAD
-			const newPendingUpdates = { ...pendingUpdates };
-
-			Object.entries(response.languages || {}).forEach(
-				([langCode, langResult]) => {
-					if (langResult.success && langResult.target_post_id > 0) {
-						newTranslations[langCode] = langResult.target_post_id;
-
-						// Clear pending updates for successfully translated language
-						if (newPendingUpdates[langCode]) {
-							newPendingUpdates[langCode] = {
-								hasPending: false,
-							};
-						}
-=======
 			Object.entries(response.translated_post_ids || {}).forEach(
 				([langCode, translatedPostId]) => {
 					if (translatedPostId > 0) {
 						newTranslations[langCode] = translatedPostId;
->>>>>>> cbd56266
 					}
 				}
 			);
 			setUpdatedTranslations(newTranslations);
-			setPendingUpdates(newPendingUpdates);
 
 			// Clear error
 			setErrorMessage('');
@@ -204,6 +178,5 @@
 		translate,
 		reset,
 		updatedTranslations,
-		pendingUpdates,
 	};
 };