<?php
/**
 * REST API endpoints for translation functionality
 *
 * Provides endpoints for:
 * - Fetching original field values from default language posts
 * - Translating text using configured translation provider
 * - One-time post translation to multiple languages (overwrites existing translations)
 *
 * ## Language Code Architecture
 *
 * This class maintains two parallel representations of language codes:
 *
 * 1. **WPML Language Codes (string)** - e.g., 'zh-hans', 'pt-br'
 *    - Used for all WPML operations (set_language, relate_posts, get_translation)
 *    - Must match exact codes configured in WPML admin (typically lowercase)
 *
 * 2. **LanguageTag Objects** - RFC 5646 standard
 *    - Used for validation and translation provider operations
 *    - Handles normalization internally (accepts 'zh-hans', 'zh-Hans', etc.)
 *    - Note: `toString()` returns mixed-case format (e.g., 'zh-Hans') incompatible with WPML
 *
 * **Why both?** WPML requires exact case-sensitive strings from its config, while LanguageTag
 * provides validation and provider compatibility. We cannot use `LanguageTag::toString()`
 * for WPML operations due to casing differences
 *
 * @package Multilingual_Bridge
 */

namespace Multilingual_Bridge\REST;

use Multilingual_Bridge\Helpers\WPML_Language_Helper;
use Multilingual_Bridge\Helpers\WPML_Post_Helper;
use Multilingual_Bridge\Translation\Translation_Manager;
use Multilingual_Bridge\Translation\Meta_Translation_Handler;
<<<<<<< HEAD
use Multilingual_Bridge\Translation\Post_Change_Tracker;
=======
use PrinsFrank\Standards\LanguageTag\LanguageTag;
>>>>>>> 65da6082
use WP_Error;
use WP_REST_Controller;
use WP_REST_Request;
use WP_REST_Response;
use WP_REST_Server;

/**
 * Class WPML_REST_Translation
 *
 * REST API controller for translation operations
 */
class WPML_REST_Translation extends WP_REST_Controller {

	/**
	 * Namespace for the API
	 *
	 * @var string
	 */
	protected $namespace = 'multilingual-bridge/v1';

	/**
	 * Translation Manager instance
	 *
	 * @var Translation_Manager
	 */
	private Translation_Manager $translation_manager;

	/**
	 * Meta Translation Handler instance
	 *
	 * @var Meta_Translation_Handler
	 */
	private Meta_Translation_Handler $meta_handler;

	/**
	 * Post Change Tracker instance
	 *
	 * @var Post_Change_Tracker
	 */
	private Post_Change_Tracker $sync_handler;

	/**
	 * Constructor
	 */
	public function __construct() {
		$this->translation_manager = Translation_Manager::instance();
		$this->meta_handler        = new Meta_Translation_Handler();
		$this->sync_handler        = new Post_Change_Tracker();
	}

	/**
	 * Register routes
	 *
	 * @return void
	 */
	public function register_routes() {
		// Get meta value from default language.
		register_rest_route(
			$this->namespace,
			'/meta/(?P<post_id>\d+)/(?P<field_key>[a-zA-Z0-9_-]+)',
			array(
				array(
					'methods'             => WP_REST_Server::READABLE,
					'callback'            => array( $this, 'get_meta_value' ),
					'permission_callback' => array( $this, 'permissions_check' ),
					'args'                => array(
						'post_id'   => array(
							'description' => __( 'Post ID to retrieve meta value from', 'multilingual-bridge' ),
							'required'    => true,
							'type'        => 'integer',
							'minimum'     => 1,
						),
						'field_key' => array(
							'description' => __( 'Meta field key to retrieve', 'multilingual-bridge' ),
							'required'    => true,
							'type'        => 'string',
							'minLength'   => 1,
							'maxLength'   => 255,
							'pattern'     => '^[a-zA-Z0-9_-]+$',
						),
					),
				),
			)
		);

		// Translate text.
		register_rest_route(
			$this->namespace,
			'/translate',
			array(
				array(
					'methods'             => WP_REST_Server::CREATABLE,
					'callback'            => array( $this, 'translate_text' ),
					'permission_callback' => array( $this, 'permissions_check' ),
					'args'                => array(
						'text'        => array(
							'description' => __( 'Text to translate', 'multilingual-bridge' ),
							'required'    => true,
							'type'        => 'string',
							'minLength'   => 1,
							'maxLength'   => 50000,
						),
						'target_lang' => array(
							'description' => __( 'Target language code (BCP 47)', 'multilingual-bridge' ),
							'required'    => true,
							'type'        => 'string',
							'enum'        => $this->get_language_tag_enum(),
						),
						'source_lang' => array(
							'description' => __( 'Source language code (BCP 47), auto-detect if not provided', 'multilingual-bridge' ),
							'type'        => 'string',
							'enum'        => $this->get_language_tag_enum(),
						),
					),
				),
			)
		);

		// One-time post translation (overwrites existing translations).
		register_rest_route(
			$this->namespace,
			'/post-translate',
			array(
				array(
					'methods'             => WP_REST_Server::CREATABLE,
					'callback'            => array( $this, 'post_translate' ),
					'permission_callback' => array( $this, 'permissions_check' ),
					'args'                => array(
						'post_id'          => array(
							'description' => __( 'Source post ID to translate from', 'multilingual-bridge' ),
							'required'    => true,
							'type'        => 'integer',
							'minimum'     => 1,
						),
						'target_languages' => array(
							'description' => __( 'Array of target language codes (BCP 47). This will overwrite existing translations.', 'multilingual-bridge' ),
							'required'    => true,
							'type'        => 'array',
							'items'       => array(
								'type' => 'string',
								'enum' => $this->get_language_tag_enum(),
							),
							'minItems'    => 1,
							'maxItems'    => 20,
						),
					),
				),
			)
		);
	}

	/**
	 * Check permissions for API access
	 *
	 * @return bool
	 */
	public function permissions_check(): bool {
		return current_user_can( 'edit_posts' );
	}

	/**
	 * Get REST API enum values for LanguageTag
	 *
	 * Returns valid BCP 47 language tags for REST API validation
	 * Uses WPML's active languages to generate available tags
	 *
	 * Note: Returns both the original WPML codes AND their BCP 47 normalized versions
	 * to allow flexibility in API requests (e.g., both "zh-hans" and "zh-Hans" work)
	 *
	 * @return string[]
	 */
	private function get_language_tag_enum(): array {
		// Get active WPML languages.
		$active_languages = WPML_Language_Helper::get_active_language_codes();
		$enum_values      = array();

		foreach ( $active_languages as $language ) {
			// Always include the original WPML language code.
			$enum_values[] = $language;

			// Also try to include the normalized BCP 47 version if it differs.
			try {
				$lang_tag   = LanguageTag::fromString( $language );
				$normalized = $lang_tag->toString();

				// Only add normalized version if it's different from original.
				if ( $normalized !== $language ) {
					$enum_values[] = $normalized;
				}
			} catch ( \Exception $e ) {
				// Skip if conversion fails, we already have the original code.
				continue;
			}
		}

		// Remove duplicates and re-index array.
		return array_values( array_unique( $enum_values ) );
	}

	/**
	 * Get meta value from default language post
	 *
	 * @param WP_REST_Request<array<string, mixed>> $request Request object.
	 * @return WP_REST_Response|WP_Error
	 *
	 * phpcs:disable Squiz.Commenting.FunctionComment.IncorrectTypeHint
	 */
	public function get_meta_value( WP_REST_Request $request ) {
		$post_id   = (int) $request->get_param( 'post_id' );
		$field_key = $request->get_param( 'field_key' );

		// Get default language version of the post.
		$default_lang_post_id = WPML_Post_Helper::get_default_language_post_id( $post_id );

		if ( ! $default_lang_post_id ) {
			return new WP_Error(
				'post_not_found',
				__( 'Default language version of post not found', 'multilingual-bridge' ),
				array( 'status' => 404 )
			);
		}

		$value = null;

		// Try ACF fields first if available.
		if ( function_exists( 'get_field' ) ) {
			$value = get_field( $field_key, $default_lang_post_id );
		}

		// Fallback to post meta if ACF returns nothing.
		if ( empty( $value ) ) {
			$value = get_post_meta( $default_lang_post_id, $field_key, true );
		}

		/**
		 * Filter meta value before returning
		 *
		 * @param mixed  $value     Meta value
		 * @param string $field_key Field key
		 * @param int    $post_id   Original post ID
		 */
		$value = apply_filters( 'multilingual_bridge_rest_meta_value', $value, $field_key, $default_lang_post_id );

		return new WP_REST_Response(
			array(
				'value' => $value,
			),
			200
		);
	}

	/**
	 * Translate text using Translation Manager
	 *
	 * @param WP_REST_Request<array<string, mixed>> $request Request object.
	 * @return WP_REST_Response|WP_Error
	 *
	 * phpcs:disable Squiz.Commenting.FunctionComment.IncorrectTypeHint
	 */
	public function translate_text( WP_REST_Request $request ) {
		$text             = $request->get_param( 'text' );
		$target_lang_code = $request->get_param( 'target_lang' );
		$source_lang_code = $request->get_param( 'source_lang' );

		// Convert string codes to LanguageTag instances.
		try {
			$target_lang = LanguageTag::fromString( $target_lang_code );
		} catch ( \Exception $e ) {
			return new WP_Error(
				'invalid_language',
				sprintf(
					/* translators: %1$s: language code, %2$s: error message */
					__( 'Invalid target language code: %1$s (%2$s)', 'multilingual-bridge' ),
					$target_lang_code,
					$e->getMessage()
				),
				array( 'status' => 400 )
			);
		}

		$source_lang = null;
		if ( ! empty( $source_lang_code ) ) {
			try {
				$source_lang = LanguageTag::fromString( $source_lang_code );
			} catch ( \Exception $e ) {
				return new WP_Error(
					'invalid_language',
					sprintf(
						/* translators: %1$s: language code, %2$s: error message */
						__( 'Invalid source language code: %1$s (%2$s)', 'multilingual-bridge' ),
						$source_lang_code,
						$e->getMessage()
					),
					array( 'status' => 400 )
				);
			}
		}

		// Use Translation Manager to translate (provider managed by Translation Manager).
		$translation = $this->translation_manager->translate(
			$target_lang,
			$text,
			$source_lang
		);

		if ( is_wp_error( $translation ) ) {
			return $translation;
		}

		return new WP_REST_Response(
			array(
				'translation' => $translation,
			),
			200
		);
	}

	/**
	 * Translate post and meta to multiple languages (one-time translation, overwrites existing translations)
	 *
	 * @param WP_REST_Request<array<string, mixed>> $request Request object.
	 * @return WP_REST_Response|WP_Error
	 *
	 * phpcs:disable Squiz.Commenting.FunctionComment.IncorrectTypeHint
	 */
	public function post_translate( WP_REST_Request $request ) {
		$post_id          = (int) $request->get_param( 'post_id' );
		$target_languages = $request->get_param( 'target_languages' );

		// Verify post exists.
		$source_post = get_post( $post_id );
		if ( ! $source_post ) {
			return new WP_Error(
				'post_not_found',
				__( 'Source post not found', 'multilingual-bridge' ),
				array( 'status' => 404 )
			);
		}

		// Verify post is original/source language.
		if ( ! WPML_Post_Helper::is_original_post( $post_id ) ) {
			return new WP_Error(
				'not_source_post',
				__( 'Post is not a source language post', 'multilingual-bridge' ),
				array( 'status' => 400 )
			);
		}

		$source_language = WPML_Post_Helper::get_language( $post_id );

		// Convert source language string to LanguageTag.
		// LanguageTag library supports RFC 5646 format and handles various casings natively.
		try {
			$source_lang_tag = LanguageTag::fromString( $source_language );
		} catch ( \Exception $e ) {
			return new WP_Error(
				'invalid_language',
				sprintf(
					/* translators: %1$s: language code, %2$s: error message */
					__( 'Invalid source language code: %1$s (%2$s)', 'multilingual-bridge' ),
					$source_language,
					$e->getMessage()
				),
				array( 'status' => 400 )
			);
		}

		// Accumulate errors for all languages using WP_Error.
		$error            = new WP_Error();
		$translated_posts = array();

		// Process each target language.
		foreach ( $target_languages as $target_lang_code ) {
			// Convert target language string to LanguageTag.
			// LanguageTag library supports RFC 5646 format and handles various casings natively.
			// We preserve the original WPML code ($target_lang_code) for WPML operations.
			try {
				$target_lang_tag = LanguageTag::fromString( $target_lang_code );
			} catch ( \Exception $e ) {
				$error->add(
					$target_lang_code,
					sprintf(
						/* translators: %1$s: language code, %2$s: error message */
						__( 'Invalid target language code: %1$s (%2$s)', 'multilingual-bridge' ),
						$target_lang_code,
						$e->getMessage()
					)
				);
				continue;
			}

			// Translate to target language.
			// Pass both LanguageTag (for translation) and string code (for WPML operations).
			$target_post_id = $this->translate_to_language(
				$source_post,
				$source_lang_tag,
				$target_lang_tag,
				$target_lang_code,
				$error
			);

			// Track successfully translated posts (errors are accumulated in $error object).
			if ( $target_post_id > 0 ) {
				$translated_posts[ $target_lang_code ] = $target_post_id;
			}

			// Clear pending updates for this specific language if translation was successful.
			if ( $language_result['success'] ) {
				$this->sync_handler->clear_pending_updates( $post_id, null, $target_lang );
			}
		}

		// If any errors occurred, return them.
		if ( $error->has_errors() ) {
			return $error;
		}

		// Return success response with translated post IDs.
		return new WP_REST_Response(
			array(
				'source_post_id'   => $post_id,
				'translated_posts' => $translated_posts,
			),
			200
		);
	}

	/**
	 * Translate post to a single target language
	 *
	 * Orchestrates the complete translation process:
	 * 1. Check for existing translations
	 * 2. Create new or update existing translation post
	 * 3. Translate post meta fields
	 *
	 * ## Language Code Usage:
	 *
	 * - **LanguageTag objects:** Used for translation operations (Translation_Manager, providers)
	 * - **$target_lang_wpml string:** Used for WPML API operations and error identification
	 *
	 * The string parameter is kept separate for error tracking purposes - it represents
	 * the exact language code from the API request, which is used as the error code key.
	 *
	 * ## Error Handling:
	 *
	 * Accumulates errors in the WP_Error object using the language code as the error key.
	 * Returns 0 on failure, with errors stored in the $error object.
	 *
	 * @param \WP_Post    $source_post      Source post object.
	 * @param LanguageTag $source_lang      Source language tag.
	 * @param LanguageTag $target_lang      Target language tag.
	 * @param string      $target_lang_wpml Language code for WPML operations and error tracking.
	 * @param WP_Error    $error            Error object for accumulating errors.
	 * @return int Target post ID on success, or 0 if error occurred.
	 */
	private function translate_to_language( \WP_Post $source_post, LanguageTag $source_lang, LanguageTag $target_lang, string $target_lang_wpml, WP_Error $error ): int {
		// Check if translation already exists using the original WPML language code.
		$existing_translation = WPML_Post_Helper::get_translation_for_lang( $source_post->ID, $target_lang_wpml );

		if ( $existing_translation ) {
			// Update existing translation.
			$target_post_id = $this->update_translation_post( $source_post, $existing_translation, $source_lang, $target_lang );

			if ( is_wp_error( $target_post_id ) ) {
				$error->add( $target_lang_wpml, $target_post_id->get_error_message() );
				return 0;
			}
		} else {
			// Create new translation post.
			$target_post_id = $this->create_translation_post( $source_post, $source_lang, $target_lang, $target_lang_wpml );

			if ( is_wp_error( $target_post_id ) ) {
				$error->add( $target_lang_wpml, $target_post_id->get_error_message() );
				return 0;
			}
		}

		// Translate post meta.
		$meta_results = $this->meta_handler->translate_post_meta(
			$source_post->ID,
			$target_post_id,
			$target_lang,
			$source_lang,
			null
		);

		// Add meta translation errors if any occurred.
		if ( ! empty( $meta_results['errors'] ) ) {
			foreach ( $meta_results['errors'] as $meta_error ) {
				$error->add( $target_lang_wpml, $meta_error );
			}
		}

		// Trigger wp_update_post to fire WordPress hooks (save_post, etc.) after all changes are complete.
		// This ensures that other plugins and systems are notified of the translation updates.
		$update_result = wp_update_post(
			array(
				'ID'          => $target_post_id,
				'post_status' => get_post_status( $target_post_id ), // Preserve current status.
			),
			true
		);

		if ( is_wp_error( $update_result ) ) {
			$error->add( $target_lang_wpml, $update_result->get_error_message() );
			return 0;
		}

		return $target_post_id;
	}

	/**
	 * Translate post content (title, content, excerpt)
	 *
	 * @param \WP_Post    $source_post Source post object.
	 * @param LanguageTag $target_lang Target language tag.
	 * @param LanguageTag $source_lang Source language tag.
	 * @return array{title: string, content: string, excerpt: string}|WP_Error Translated content or error
	 */
	private function translate_post_content( \WP_Post $source_post, LanguageTag $target_lang, LanguageTag $source_lang ) {
		// Translate post title.
		$translated_title = $this->translation_manager->translate(
			$target_lang,
			$source_post->post_title,
			$source_lang
		);

		if ( is_wp_error( $translated_title ) ) {
			return $translated_title;
		}

		// Translate post content (if not empty).
		$translated_content = $source_post->post_content;
		if ( ! empty( $source_post->post_content ) ) {
			$translated_content = $this->translation_manager->translate(
				$target_lang,
				$source_post->post_content,
				$source_lang
			);

			if ( is_wp_error( $translated_content ) ) {
				return $translated_content;
			}
		}

		// Translate post excerpt (if not empty).
		$translated_excerpt = $source_post->post_excerpt;
		if ( ! empty( $source_post->post_excerpt ) ) {
			$translated_excerpt = $this->translation_manager->translate(
				$target_lang,
				$source_post->post_excerpt,
				$source_lang
			);

			if ( is_wp_error( $translated_excerpt ) ) {
				return $translated_excerpt;
			}
		}

		return array(
			'title'   => $translated_title,
			'content' => $translated_content,
			'excerpt' => $translated_excerpt,
		);
	}

	/**
	 * Create a new translation post
	 *
	 * Creates a new WordPress post with translated content and establishes
	 * the translation relationship in WPML.
	 *
	 * @param \WP_Post    $source_post       Source post object.
	 * @param LanguageTag $source_lang       Source language tag (for translation).
	 * @param LanguageTag $target_lang       Target language tag (for translation).
	 * @param string      $target_lang_wpml  WPML language code (for WPML operations).
	 * @return int|WP_Error Target post ID or error
	 */
	private function create_translation_post( \WP_Post $source_post, LanguageTag $source_lang, LanguageTag $target_lang, string $target_lang_wpml ) {
		// Translate post content.
		$translated = $this->translate_post_content( $source_post, $target_lang, $source_lang );

		if ( is_wp_error( $translated ) ) {
			return $translated;
		}

		// Create post data with translated content.
		$post_data = array(
			'post_title'   => $translated['title'],
			'post_content' => $translated['content'],
			'post_excerpt' => $translated['excerpt'],
			'post_status'  => 'draft', // Create as draft for review.
			'post_type'    => $source_post->post_type,
			'post_author'  => (int) $source_post->post_author,
		);

		// Insert post.
		$target_post_id = wp_insert_post( $post_data, true );

		if ( is_wp_error( $target_post_id ) ) {
			return $target_post_id;
		}

		// Set language for new post using WPML language code.
		$wpml_result = WPML_Post_Helper::set_language( $target_post_id, $target_lang_wpml );

		if ( is_wp_error( $wpml_result ) ) {
			// Clean up created post.
			wp_delete_post( $target_post_id, true );
			return $wpml_result;
		}

		// Relate the posts as translations using WPML language code.
		$relation_result = WPML_Post_Helper::relate_posts_as_translations( $target_post_id, $source_post->ID, $target_lang_wpml );

		if ( is_wp_error( $relation_result ) ) {
			// Clean up created post.
			wp_delete_post( $target_post_id, true );
			return $relation_result;
		}

		// Copy custom fields marked as "Copy" in WPML settings.
		// This ensures ACF fields and other custom fields configured as "Copy" mode
		// are properly copied from the source post to the translation.
		global $sitepress;
		if ( $sitepress && method_exists( $sitepress, 'copy_custom_fields' ) ) {
			$sitepress->copy_custom_fields( $source_post->ID, $target_post_id );
		}

		// Trigger action for other plugins that may need to hook into field copying.
		do_action( 'wpml_after_copy_custom_fields', $source_post->ID, $target_post_id );

		return $target_post_id;
	}

	/**
	 * Update an existing translation post with fresh translations
	 *
<<<<<<< HEAD
	 * @param \WP_Post $source_post    Source post object.
	 * @param int      $target_post_id Existing translation post ID.
	 * @param string   $source_lang    Source language code.
	 * @param string   $target_lang    Target language code.
=======
	 * @param \WP_Post    $source_post    Source post object.
	 * @param int         $target_post_id Existing translation post ID.
	 * @param LanguageTag $source_lang    Source language tag.
	 * @param LanguageTag $target_lang    Target language tag.
>>>>>>> 65da6082
	 * @return int|WP_Error Target post ID or error
	 */
	private function update_translation_post( \WP_Post $source_post, int $target_post_id, LanguageTag $source_lang, LanguageTag $target_lang ) {
		// Translate post content.
		$translated = $this->translate_post_content( $source_post, $target_lang, $source_lang );

		if ( is_wp_error( $translated ) ) {
			return $translated;
		}

		// Update post data with translated content.
		$post_data = array(
			'ID'           => $target_post_id,
			'post_title'   => $translated['title'],
			'post_content' => $translated['content'],
			'post_excerpt' => $translated['excerpt'],
		);

		// Update post.
		$result = wp_update_post( $post_data, true );

		if ( is_wp_error( $result ) ) {
			return $result;
		}

		// Copy custom fields marked as "Copy" in WPML settings.
		// This ensures ACF fields and other custom fields configured as "Copy" mode
		// are properly synced when updating existing translations.
		global $sitepress;
		if ( $sitepress && method_exists( $sitepress, 'copy_custom_fields' ) ) {
			$sitepress->copy_custom_fields( $source_post->ID, $target_post_id );
		}

		// Trigger action for other plugins that may need to hook into field copying.
		do_action( 'wpml_after_copy_custom_fields', $source_post->ID, $target_post_id );

		return $target_post_id;
	}
}<|MERGE_RESOLUTION|>--- conflicted
+++ resolved
@@ -33,11 +33,7 @@
 use Multilingual_Bridge\Helpers\WPML_Post_Helper;
 use Multilingual_Bridge\Translation\Translation_Manager;
 use Multilingual_Bridge\Translation\Meta_Translation_Handler;
-<<<<<<< HEAD
-use Multilingual_Bridge\Translation\Post_Change_Tracker;
-=======
 use PrinsFrank\Standards\LanguageTag\LanguageTag;
->>>>>>> 65da6082
 use WP_Error;
 use WP_REST_Controller;
 use WP_REST_Request;
@@ -676,17 +672,10 @@
 	/**
 	 * Update an existing translation post with fresh translations
 	 *
-<<<<<<< HEAD
-	 * @param \WP_Post $source_post    Source post object.
-	 * @param int      $target_post_id Existing translation post ID.
-	 * @param string   $source_lang    Source language code.
-	 * @param string   $target_lang    Target language code.
-=======
 	 * @param \WP_Post    $source_post    Source post object.
 	 * @param int         $target_post_id Existing translation post ID.
 	 * @param LanguageTag $source_lang    Source language tag.
 	 * @param LanguageTag $target_lang    Target language tag.
->>>>>>> 65da6082
 	 * @return int|WP_Error Target post ID or error
 	 */
 	private function update_translation_post( \WP_Post $source_post, int $target_post_id, LanguageTag $source_lang, LanguageTag $target_lang ) {
