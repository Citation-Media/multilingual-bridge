--- conflicted
+++ resolved
@@ -102,18 +102,6 @@
 		$deepl_provider = new DeepL_Provider();
 		$translation_manager->register_provider( $deepl_provider );
 
-<<<<<<< HEAD
-		// Set DeepL as default provider if available.
-		if ( $deepl_provider->is_available() ) {
-			$translation_manager->set_default_provider( 'deepl' );
-		}
-
-		// Register post change tracking for translation sync.
-		$post_change_tracker = new Post_Change_Tracker();
-		$post_change_tracker->register_hooks();
-
-=======
->>>>>>> 65da6082
 		/**
 		 * Fires after translation system is initialized
 		 *
