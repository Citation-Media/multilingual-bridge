<?php
/**
 * The file that defines the core plugin class
 *
 * A class definition that includes attributes and functions used across both the
 * public-facing side of the site and the admin area.
 *
 * @link       http://example.com
 * @since      1.0.0
 *
 * @package    Multilingual_Bridge
 */

namespace Multilingual_Bridge;

use Multilingual_Bridge\Admin\Language_Debug;
use Multilingual_Bridge\Admin\Post_Translation_Widget;
use Multilingual_Bridge\Integrations\ACF\ACF_Translation_Modal;
use Multilingual_Bridge\REST\WPML_REST_Fields;
<<<<<<< HEAD
use Multilingual_Bridge\REST\Translation_API;
=======
use Multilingual_Bridge\REST\WPML_REST_Translation;
>>>>>>> 65da6082
use Multilingual_Bridge\Translation\Sync_Translations;
use Multilingual_Bridge\Translation\Translation_Manager;
use Multilingual_Bridge\Translation\Providers\DeepL_Provider;

/**
 * The core plugin class.
 *
 * This is used to define internationalization, admin-specific hooks, and
 * public-facing site hooks.
 *
 * Also maintains the unique identifier of this plugin as well as the current
 * version of the plugin.
 *
 * @since      1.0.0
 * @package    Multilingual_Bridge
 * @author     Justin Vogt <mail@juvo-design.de>
 */
class Multilingual_Bridge {


	const PLUGIN_NAME    = 'multilingual-bridge';
	const PLUGIN_VERSION = '1.3.6';

	/**
	 * The loader that's responsible for maintaining and registering all hooks that power
	 * the plugin
	 *
	 * @var Loader
	 */
	protected Loader $loader;

	/**
	 * Define the core functionality of the plugin.
	 *
	 * Set the plugin name and the plugin version that can be used throughout the plugin.
	 * Load the dependencies, define the locale, and set the hooks for the admin area and
	 * the public-facing side of the site.
	 *
	 * @since    1.0.0
	 */
	public function __construct() {

		$this->load_dependencies();
		$this->init_translation_system();
		$this->define_admin_hooks();
		$this->define_public_hooks();
	}

	/**
	 * Load the required dependencies for this plugin.
	 *
	 * Create an instance of the loader which will be used to register the hooks
	 * with WordPress.
	 *
	 * @since    1.0.0
	 * @access   private
	 */
	private function load_dependencies(): void {

		$this->loader = new Loader();
	}

	/**
	 * Initialize the translation system
	 *
	 * Registers translation providers.
	 * This is the central initialization point for the translation architecture.
	 *
	 * @since    1.4.0
	 * @access   private
	 */
	private function init_translation_system(): void {
		// Get Translation Manager instance.
		$translation_manager = Translation_Manager::instance();

		// Fire action to allow third-party plugins to register providers.
		do_action( 'multilingual_bridge_register_translation_providers', $translation_manager );

		// Register default DeepL provider.
		// The first available provider is automatically set as default.
		$deepl_provider = new DeepL_Provider();
		$translation_manager->register_provider( $deepl_provider );

		/**
		 * Fires after translation system is initialized
		 *
		 * Use this hook to:
		 * - Register custom translation providers
		 * - Customize ACF field translation behavior
		 *
		 * @param Translation_Manager $translation_manager Translation Manager instance
		 */
		do_action( 'multilingual_bridge_translation_system_init', $translation_manager );
	}

	/**
	 * Register all of the hooks related to the admin area functionality
	 * of the plugin.
	 */
	private function define_admin_hooks(): void {

		add_action(
			'admin_enqueue_scripts',
			function () {
				// Only enqueue translation modal assets if Classic Editor is active.
				if ( $this->is_classic_editor_active() ) {
					$this->enqueue_entrypoint( 'multilingual-bridge-admin' );
				}
			},
			100
		);

		// Register Language Debug functionality
		$language_debug = new Language_Debug();
		$language_debug->register_hooks();

		// Register ACF Translation functionality
		$acf_translation = new ACF_Translation_Modal();
		$acf_translation->register_hooks();

		// Register Post Translation Widget
		$post_translation_widget = new Post_Translation_Widget();
		$post_translation_widget->register_hooks();

		// Central plugin init: WPML/ACF hidden meta sync workaround
		add_action(
			'wpml_pro_translation_completed',
			array( \Multilingual_Bridge\Helpers\WPML_Post_Helper::class, 'sync_acf_hidden_meta_after_translation' ),
			999
		);
	}

	/**
	 * Register all of the hooks related to the public-facing functionality
	 * of the plugin.
	 *
	 * @since    1.0.0
	 * @access   private
	 */
	private function define_public_hooks(): void {

		// Register REST API fields for WPML language support
		$wpml_rest_fields = new WPML_REST_Fields();
		$this->loader->add_action( 'rest_api_init', $wpml_rest_fields, 'register_fields', 10, 1 );

		// Register REST API endpoints for translation
		$translation_api = new Translation_API();
		$this->loader->add_action( 'rest_api_init', $translation_api, 'register_routes', 10, 1 );
	}

	/**
	 * Run the loader to execute all of the hooks with WordPress.
	 */
	public function run(): void {
		$this->loader->run();
	}

	/**
	 * The reference to the class that orchestrates the hooks with the plugin.
	 *
	 * @return Loader Orchestrates the hooks of the plugin.
	 */
	public function get_loader(): Loader {
		return $this->loader;
	}

	/**
	 * Check if Classic Editor is active
	 *
	 * Detects whether the current editing screen uses the Classic Editor
	 * or the Block Editor (Gutenberg). Translation modal only works with
	 * Classic Editor + ACF fields.
	 *
	 * @since 1.4.0
	 * @return bool True if Classic Editor is active, false if Block Editor
	 */
	private function is_classic_editor_active(): bool {
		global $post;

		// Not on an edit screen.
		if ( ! function_exists( 'get_current_screen' ) ) {
			return false;
		}

		$screen = get_current_screen();

		// Not on a post edit screen.
		if ( ! $screen || ! in_array( $screen->base, array( 'post', 'post-new' ), true ) ) {
			return false;
		}

		// Check if Classic Editor plugin is active and enabled for this post type.
		if ( function_exists( 'classic_editor_replace_block_editor' ) ) {
			// Classic Editor plugin controls the editor.
			return classic_editor_replace_block_editor();
		}

		// Check if Block Editor is explicitly disabled via filter.
		$use_block_editor = use_block_editor_for_post( $post );

		/**
		 * Filter whether translation modal should be enabled
		 *
		 * Allows overriding the automatic detection. Useful for custom
		 * editor implementations or specific post types.
		 *
		 * @param bool $enabled Whether translation modal is enabled
		 * @param \WP_Post|null $post Current post object
		 * @param \WP_Screen|null $screen Current admin screen
		 */
		return apply_filters(
			'multilingual_bridge_enable_translation_modal',
			! $use_block_editor,
			$post,
			$screen
		);
	}

	/**
	 * Enqueue a script entrypoint
	 *
	 * @param string              $entry Name of the entrypoint defined in webpack.config.js.
	 * @param array<string,mixed> $localize_data Array of associated data. See https://developer.wordpress.org/reference/functions/wp_localize_script/ .
	 */
	private function enqueue_entrypoint( string $entry, array $localize_data = array() ): void {
		$asset_file = MULTILINGUAL_BRIDGE_PATH . "build/{$entry}.asset.php";

		if ( ! file_exists( $asset_file ) ) {
			return;
		}

		$asset = require $asset_file;
		if ( ! isset( $asset['dependencies'], $asset['version'] ) ) {
			return;
		}

		$js_file = MULTILINGUAL_BRIDGE_PATH . "build/{$entry}.js";

		if ( file_exists( $js_file ) ) {
			wp_enqueue_script(
				self::PLUGIN_NAME . "/{$entry}",
				MULTILINGUAL_BRIDGE_URL . "build/{$entry}.js",
				$asset['dependencies'],
				$asset['version'],
				true
			);

			// CRITICAL: Enqueue WordPress component styles for Classic Editor
			// Classic Editor doesn't load these by default, but we need them for Modal
			wp_enqueue_style( 'wp-components' );

			// Potentially add localize data
			if ( ! empty( $localize_data ) ) {
				wp_localize_script(
					self::PLUGIN_NAME . "/{$entry}",
					str_replace( '-', '_', self::PLUGIN_NAME ),
					$localize_data
				);
			}
		}

		$css_file = MULTILINGUAL_BRIDGE_PATH . "build/{$entry}.css";

		if ( file_exists( $css_file ) ) {
			wp_enqueue_style(
				self::PLUGIN_NAME . "/{$entry}",
				MULTILINGUAL_BRIDGE_URL . "build/{$entry}.css",
				array(),
				$asset['version']
			);
		}
	}
}<|MERGE_RESOLUTION|>--- conflicted
+++ resolved
@@ -17,12 +17,7 @@
 use Multilingual_Bridge\Admin\Post_Translation_Widget;
 use Multilingual_Bridge\Integrations\ACF\ACF_Translation_Modal;
 use Multilingual_Bridge\REST\WPML_REST_Fields;
-<<<<<<< HEAD
 use Multilingual_Bridge\REST\Translation_API;
-=======
-use Multilingual_Bridge\REST\WPML_REST_Translation;
->>>>>>> 65da6082
-use Multilingual_Bridge\Translation\Sync_Translations;
 use Multilingual_Bridge\Translation\Translation_Manager;
 use Multilingual_Bridge\Translation\Providers\DeepL_Provider;
 
@@ -101,9 +96,13 @@
 		do_action( 'multilingual_bridge_register_translation_providers', $translation_manager );
 
 		// Register default DeepL provider.
-		// The first available provider is automatically set as default.
 		$deepl_provider = new DeepL_Provider();
 		$translation_manager->register_provider( $deepl_provider );
+
+		// Set DeepL as default provider if available.
+		if ( $deepl_provider->is_available() ) {
+			$translation_manager->set_default_provider( 'deepl' );
+		}
 
 		/**
 		 * Fires after translation system is initialized
@@ -168,8 +167,8 @@
 		$this->loader->add_action( 'rest_api_init', $wpml_rest_fields, 'register_fields', 10, 1 );
 
 		// Register REST API endpoints for translation
-		$translation_api = new Translation_API();
-		$this->loader->add_action( 'rest_api_init', $translation_api, 'register_routes', 10, 1 );
+		$wpml_rest_translation = new WPML_REST_Translation();
+		$this->loader->add_action( 'rest_api_init', $wpml_rest_translation, 'register_routes', 10, 1 );
 	}
 
 	/**
